"""
This module holds the Link class, the LinkBuffer class, the LinkBufferElement
class, and various Link-related Events.
"""

from Queue import Queue

# TODO(yubo): Finish implementing the classes and Events for this.


class LinkBuffer(object):
    """
    Representation of a Link's FIFO buffer.

    TODO(team): Parameters related to link congestion, so we can have dynamic
    routing table updates.
    TODO(yubo): Functions for whether this is full etc.
    """

    def __init__(self, buffer_size_bits=None, queue=Queue()):
        """
        :ivar int buffer_size_bits: maximum buffer size in bits.
        :ivar Queue queue: a FIFO queue of LinkBufferElements
        """
        self.buffer_size_bits = buffer_size_bits
        self.queue = queue

    def __repr__(self):
        return str(self.__dict__)


class LinkBufferElement(object):
    """
    Wrapper class containing a Packet and which Device address it's going to
    (i.e. the direction).
    """

    def __init__(self, packet, dest_device_addr):
        """
        :ivar Packet packet
        :ivar string dest_device_addr
        """
        self.packet = packet
        self.dest_device_addr = dest_device_addr

    def __repr__(self):
        return str(self.__dict__)

    def __eq__(self, other):
        return isinstance(other, self.__class__) and \
            self.__dict__ == other.__dict__


class Link(object):
    """
    Representation of a half-duplex link.

    Note: in the input JSON, the addresses at the ends of the Link will be
    specified, but not the Devices themselves (since those are references).
    """

    def __init__(self, end_1_addr=None, end_2_addr=None, end_1_device=None,
<<<<<<< HEAD
                 end_2_device=None, buffer=None, buffer_occupancy=0,
=======
                 end_2_device=None, link_buffer=LinkBuffer(),
>>>>>>> 967e8448
                 static_delay_sec=None, capacity_bps=None):
        """
        :ivar string end_1_addr: address of Device on one end (e.g. "H1").
        :ivar string end_2_addr: address of Device on other end.
        :ivar Device end_1_device: actual Device on one end.
        :ivar Device end_2_device: actual Device on the other end.
        :ivar LinkBuffer link_buffer: the link's buffer.
        :ivar float static_delay_sec: link propagation delay.
        :ivar float capacity_bps: max link capacity in bits per second.
        :ivar boolean busy: whether the Link is being used for transmission
        at the moment.
        """
        self.end_1_addr = end_1_addr
        self.end_2_addr = end_2_addr
        self.end_1_device = end_1_device
        self.end_2_device = end_2_device
<<<<<<< HEAD
        self.buffer = buffer
        # TODO(team): Can we make sure if this can be implemented.
        self.buffer_occupancy = buffer_occupancy
=======
        self.link_buffer = link_buffer
>>>>>>> 967e8448
        self.static_delay_sec = static_delay_sec
        self.capacity_bps = capacity_bps
        self.busy = False

    def __repr__(self):
        return str(self.__dict__)

    def __hash__(self):
        return hash(self.end_1_addr + self.end_2_addr)

    def __eq__(self, other):
        return isinstance(other, self.__class__) and \
               self.end_1_addr == other.end_1_addr and \
               self.end_2_addr == other.end_2_addr

    def __ne__(self, other):
        return not self.__eq__(other)<|MERGE_RESOLUTION|>--- conflicted
+++ resolved
@@ -60,11 +60,7 @@
     """
 
     def __init__(self, end_1_addr=None, end_2_addr=None, end_1_device=None,
-<<<<<<< HEAD
-                 end_2_device=None, buffer=None, buffer_occupancy=0,
-=======
                  end_2_device=None, link_buffer=LinkBuffer(),
->>>>>>> 967e8448
                  static_delay_sec=None, capacity_bps=None):
         """
         :ivar string end_1_addr: address of Device on one end (e.g. "H1").
@@ -81,13 +77,7 @@
         self.end_2_addr = end_2_addr
         self.end_1_device = end_1_device
         self.end_2_device = end_2_device
-<<<<<<< HEAD
-        self.buffer = buffer
-        # TODO(team): Can we make sure if this can be implemented.
-        self.buffer_occupancy = buffer_occupancy
-=======
         self.link_buffer = link_buffer
->>>>>>> 967e8448
         self.static_delay_sec = static_delay_sec
         self.capacity_bps = capacity_bps
         self.busy = False
