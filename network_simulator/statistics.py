--- conflicted
+++ resolved
@@ -3,6 +3,7 @@
 graphing).
 """
 
+from packet import *
 
 class LinkStats(object):
     """
@@ -36,12 +37,6 @@
     :ivar list window_size_times: a list of (timestamp, window_size) with
     timestamps in seconds and window_size in number of packets.
     """
-<<<<<<< HEAD
-    def __init__(self):
-        self.packet_sent_times = list()
-        self.packet_rec_times = list()
-        self.packet_rtts = list()
-=======
     def __init__(self, packet_sent_times=[], packet_rec_times=[],
                  packet_rtts=[], window_size_times=[]):
         self.packet_sent_times = packet_sent_times
@@ -49,8 +44,6 @@
         self.packet_rtts = packet_rtts
         self.window_size_times = window_size_times
 
->>>>>>> 2bd53e07
-
 
 class HostStats(object):
     """
@@ -61,15 +54,9 @@
     :ivar list packet_rec_times: a list of (timestamp, packet_size)
     tuples. packet_size is in bits. Time is in seconds.
     """
-<<<<<<< HEAD
-    def __init__(self):
-        self.packet_sent_times = list()
-        self.packet_rec_times = list()
-=======
     def __init__(self, packet_sent_times=[], packet_rec_times=[]):
         self.packet_sent_times = packet_sent_times
         self.packet_rec_times = packet_rec_times
->>>>>>> 2bd53e07
 
 
 class Statistics(object):
@@ -188,7 +175,7 @@
         assert isinstance(ack_packet, AckPacket)
 
         stats = self.get_flow_stats(flow)
-        stats.packet_rec_times.append(curr_time)
+        stats.packet_rec_times.append((curr_time, ack_packet.size_bits))
         # Retrieve data packet sent time from the ack packet and use
         # it to calculate RTT.
         sent_time = ack_packet.data_packet_start_time_sec
